--- conflicted
+++ resolved
@@ -15,11 +15,7 @@
     "fast-csv": "^2.4.1",
     "follow-redirects": "^1.5.8",
     "gtfs-realtime-bindings": "~0.0.4",
-<<<<<<< HEAD
-    "gtfs2lc": "^0.8.1",
-=======
     "gtfs2lc": "^0.8.2",
->>>>>>> ca0b0082
     "gtfsrt2lc": "^0.2.0",
     "jsonld-stream": "^1.0.3",
     "level": "^2.1.2",
