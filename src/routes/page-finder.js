--- conflicted
+++ resolved
@@ -11,11 +11,7 @@
 const router = express.Router();
 const datasets_config = utils.datasetsConfig;
 const server_config = utils.serverConfig;
-<<<<<<< HEAD
 let storage = datasets_config.storage;
-=======
-var storage = datasets_config.storage;
->>>>>>> 4b13a042
 
 router.get('/:agency/connections', async (req, res) => {
     // Allow requests from different hosts
@@ -59,7 +55,7 @@
     let lp_path = storage + '/linked_pages/' + agency;
 
     // Check if there is data for the requested company
-<<<<<<< HEAD
+
     if (!fs.existsSync(lp_path)) {
         res.status(404).send("Agency not found");
         return;
@@ -170,86 +166,6 @@
                         jo['departureDelay'] = update['departureDelay'];
                         jo['arrivalDelay'] = update['arrivalDelay'];
                         jsonld_graph[i] = JSON.stringify(jo);
-=======
-    if (fs.existsSync(lp_path)) {
-        try {
-            let versions = await readdir(lp_path);
-            // Check if previous version of resource is being requested through memento protocol
-            if (acceptDatetime.toString() !== 'Invalid Date') {
-                // Sort versions list according to the requested version
-                let sortedVersions = sortVersions(acceptDatetime, versions);
-                // Find closest resource to requested version
-                let closest_version = await findResource(agency, departureTime, sortedVersions);
-                // TODO: Make this configurable!!
-                // Adjust requested resource to match 10 minutes step format
-                departureTime.setMinutes(departureTime.getMinutes() - (departureTime.getMinutes() % 10));
-                departureTime.setSeconds(0);
-                departureTime.setUTCMilliseconds(0);
-                // Find closest resource (static data)
-                while (!fs.existsSync(lp_path + '/' + closest_version + '/' + departureTime.toISOString() + '.jsonld.gz')) {
-                    departureTime.setMinutes(departureTime.getMinutes() - 10);
-                }
-                // Set Memento headers pointng to the found version
-                res.location('/memento/' + agency + '?version=' + closest_version + '&departureTime=' + departureTime.toISOString());
-                res.set({
-                    'Vary': 'accept-datetime',
-                    'Link': '<' + host + agency + '/connections?departureTime=' + departureTime.toISOString() + '>; rel=\"original timegate\"'
-                });
-                // Send HTTP redirect to client
-                res.status(302).send();
-            } else {
-                // Find last version containing the requested resource (static data)
-                let last_version = await findResource(agency, departureTime, versions);
-                let lv_path = storage + '/linked_pages/' + agency + '/' + last_version + '/';
-                if (departureTime.getMinutes() % 10 != 0 || departureTime.getSeconds() !== 0 || departureTime.getUTCMilliseconds() !== 0) {
-                    // TODO: Make this configurable!!
-                    // Adjust requested resource to match 10 minutes step format
-                    departureTime.setMinutes(departureTime.getMinutes() - (departureTime.getMinutes() % 10));
-                    departureTime.setSeconds(0);
-                    departureTime.setUTCMilliseconds(0);
-                    // Find closest resource (static data)
-                    while (!fs.existsSync(lv_path + departureTime.toISOString() + '.jsonld.gz')) {
-                        departureTime.setMinutes(departureTime.getMinutes() - 10);
-                    }
-                    res.location('/' + agency + '/connections?departureTime=' + departureTime.toISOString());
-                    res.status(302).send();
-                } else {
-                    if (!fs.existsSync(lv_path + departureTime.toISOString() + '.jsonld.gz')) {
-                        while (!fs.existsSync(lv_path + departureTime.toISOString() + '.jsonld.gz')) {
-                            departureTime.setMinutes(departureTime.getMinutes() - 10);
-                        }
-                        res.location('/' + agency + '/connections?departureTime=' + departureTime.toISOString());
-                        res.status(302).send();
-                    } else {
-                        // Get respective static data fragment according to departureTime query
-                        // and complement resource with Real-Time data and Hydra metadata before sending it back to the client
-                        let buffer = await utils.readAndGunzip(lv_path + departureTime.toISOString() + '.jsonld.gz');
-                        let jsonld_graph = buffer.join('').split(',\n').map(JSON.parse);
-                        let rt_path = storage + '/real_time/' + agency + '/' + departureTime.toISOString() + '.jsonld.gz';
-
-                        // Look if there is real time data for this agency and requested time
-                        if (fs.existsSync(rt_path)) {
-                            let rt_buffer = await utils.readAndGunzip(rt_path);
-                            // Create an array of all RT updates
-                            let rt_array = rt_buffer.join('').split('\n').map(JSON.parse);
-                            // Combine static and real-time data
-                            jsonld_graph = utils.aggregateRTData(jsonld_graph, rt_array, agency, departureTime, new Date());
-                        }
-
-                        // Finally build a JSON-LD document containing the data and return it to the client
-                        const headers = { 'Content-Type': 'application/ld+json' };
-                        const params = {
-                            storage: storage,
-                            host: host,
-                            agency: agency,
-                            departureTime: departureTime,
-                            version: last_version,
-                            data: jsonld_graph,
-                            http_headers: headers,
-                            http_response: res
-                        }
-                        utils.addHydraMetada(params);
->>>>>>> 4b13a042
                     }
                 }
             }
