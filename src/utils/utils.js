const util = require('util');
const fs = require('fs');
const zlib = require('zlib');
const unzip = require('unzip');
<<<<<<< HEAD
=======

>>>>>>> 4d9740e5

const readFile = util.promisify(fs.readFile);

module.exports = new class Utils {

    constructor() {
        this._datasetsConfig = JSON.parse(fs.readFileSync('./datasets_config.json', 'utf8'));
        this._serverConfig = JSON.parse(fs.readFileSync('./server_config.json', 'utf8'));
    }

    readAndGunzip(path) {
        return new Promise((resolve, reject) => {
            let buffer = [];
            fs.createReadStream(path)
                .pipe(new zlib.createGunzip())
                .on('error', err => {
                    reject(err);
                })
                .on('data', data => {
                    buffer.push(data);
                })
                .on('end', () => {
                    resolve(buffer);
                });
        });
    }

    readAndUnzip(path) {
        return new Promise((resolve, reject) => {
            fs.createReadStream(path + '.zip')
                .pipe(unzip.Extract({ path: path + '_tmp' }))
                .on('close', () => {
                    resolve();
                });
        });
    }

    aggregateRTData(static_data, rt_data, timestamp) {
        // Index map for the static fragment
        let static_index = this.getStaticIndex(static_data);
        // Index map for the rt fragment
        let rt_index = this.getRTIndex(rt_data, timestamp);
        // Iterate over the RT index which contains all the connections that need to be updated or included
        for (let [connId, index] of rt_index) {
            // If the connection is already present in the static fragment just update its values
            if (static_index.has(connId)) {
                let std = static_data[static_index.get(connId)];
                let rtd = rt_data[index];
                std['departureTime'] = rtd['departureTime'];
                std['arrivalTime'] = rtd['arrivalTime'];
                std['departureDelay'] = rtd['departureDelay'];
                std['arrivalDelay'] = rtd['arrivalDelay'];
                static_data[static_index.get(connId)] = std;
            } else {
                // Is not present in the static fragment which means it's a connection that belongs to
                // previous fragment but the delays made it belong to this one, so inlcude it at the end.
                let rtd = rt_data[index];
                delete rtd['mementoVersion'];
                static_data.push(rtd);
            }
        }
    
        // Re-sort the fragment with the updated delay data
        static_data.sort((a, b) => {
            let a_date = new Date(a['departureTime']).getTime();
            let b_date = new Date(b['departureTime']).getTime();
            return a_date - b_date;
        });
    
        return static_data;
    }

    getStaticIndex(fragment) {
        try {
            let map = new Map();
            for (let x in fragment) {
                let conn = fragment[x];
                map.set(conn['@id'], x);
            }
            return map;
        } catch (err) {
            throw err;
        }
    }

    getRTIndex(array, timeCriteria) {
        let map = new Map();
        for (let i in array) {
            try {
                let jo = array[i];
                let memento_date = new Date(jo['mementoVersion']);
                if (memento_date <= timeCriteria) {
                    map.set(jo['@id'], i);
                } else {
                    break;
                }
            } catch (err) {
                continue;
            }
        }
        return map;
    }

    async addHydraMetada(params) {
        try {
            let template = await readFile('./statics/skeleton.jsonld', { encoding: 'utf8' });
            let jsonld_skeleton = JSON.parse(template);
            let host = params.host;
            let agency = params.agency;
            let departureTime = params.departureTime;
            let version = params.version;

            jsonld_skeleton['@id'] = host + agency + '/connections?departureTime=' + departureTime.toISOString();
            jsonld_skeleton['hydra:next'] = host + agency + '/connections?departureTime='
                + this.getAdjacentPage(params.storage, agency + '/' + version, departureTime, true);
            jsonld_skeleton['hydra:previous'] = host + agency + '/connections?departureTime='
                + this.getAdjacentPage(params.storage, agency + '/' + version, departureTime, false);
            jsonld_skeleton['hydra:search']['hydra:template'] = host + agency + '/connections/{?departureTime}';
            jsonld_skeleton['@graph'] = params.data;

            params.http_response.set(params.http_headers);
            params.http_response.json(jsonld_skeleton);

        } catch (err) {
            console.error(err);
            throw err;
        }
    }

    // TODO: Make fragmentation criteria configurable
    getAdjacentPage(storage, path, departureTime, next) {
        var date = new Date(departureTime.toISOString());
        if (next) {
            date.setMinutes(date.getMinutes() + 10);
        } else {
            date.setMinutes(date.getMinutes() - 10);
        }
        while (!fs.existsSync(storage + '/linked_pages/' + path + '/' + date.toISOString() + '.jsonld.gz')) {
            if (next) {
                date.setMinutes(date.getMinutes() + 10);
            } else {
                date.setMinutes(date.getMinutes() - 10);
            }
        }
        return date.toISOString();
    }

    get datasetsConfig() {
        return this._datasetsConfig;
    }

    get serverConfig() {
        return this._serverConfig;
    }
}<|MERGE_RESOLUTION|>--- conflicted
+++ resolved
@@ -2,10 +2,6 @@
 const fs = require('fs');
 const zlib = require('zlib');
 const unzip = require('unzip');
-<<<<<<< HEAD
-=======
-
->>>>>>> 4d9740e5
 
 const readFile = util.promisify(fs.readFile);
 
