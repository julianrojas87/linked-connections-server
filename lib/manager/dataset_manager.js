--- conflicted
+++ resolved
@@ -397,12 +397,7 @@
                                 }
                             }
 
-<<<<<<< HEAD
-                            // TEST EVENTS, add event
-                            //console.log('Adding events to EventsManager:' + JSON.stringify(jodata, null, 4) + '\n\n');
-=======
                             // Copy data and add it to the events manager. We need a complete copy in order to allow data manipulation (see mementoVersion)
->>>>>>> d2ba4b5c
                             this.EventsManager.addEvent(JSON.parse(JSON.stringify(jodata)), companyName);
 
                             // Add timestamp to RT data for versioning
